
import experiments.egnn_experiment as egnn_exp
import experiments.test_experiment as test_exp
from data.QM9_dataset import QM9Dataset, QM9DatasetOriginal
from data.MD17_dataset import MD17Dataset
from data.ModelNet_dataset import ModelNetDataset
from data.fake_dataset import Fake_Dataset
from data.ppi_dataset import PPI_Dataset
import logging

import os
import torch
import pandas as pd
def get_arch_list():
    if not torch.cuda.is_available():
        raise RuntimeError("CUDA is not available.")

    arch_list = set()
    for i in range(torch.cuda.device_count()):
        cap = torch.cuda.get_device_capability(i)
        # Convert (major, minor) to "x.y" string
        arch_str = f"{cap[0]}.{cap[1]}"
        arch_list.add(arch_str)
    return ";".join(sorted(arch_list))

# Automatically set TORCH_CUDA_ARCH_LIST before importing cpp_extension
os.environ['TORCH_CUDA_ARCH_LIST'] = get_arch_list()
logging.getLogger("torch.fx.experimental.symbolic_shapes").setLevel(logging.ERROR)

#test_exp.test_egnn()

experiment_file = 'egnn_experiment.csv'
'''
experiment_qm9 = {
    'benchmark': True,
    'dataset_name': 'QM9',
    'name': [None],
    'batch_size': [512, 1024, 2048, 4096],
    'hidden_channels': [32, 64, 128],
    'num_layers': 7,
    'learning_rate': 0.0001,
    'epochs': 10
}


experiment_modelnet = {
    'benchmark': True,
    'dataset_name': 'ModelNet',
    'name': [None],
    'batch_size': [1, 2, 4, 8, 16],
    'hidden_channels': [32, 64, 128],
    'num_layers': 7,
    'learning_rate': 0.0001,
    'epochs': 10
}

experiment_ppi = {
    'benchmark': True,
    'dataset_name': 'PPI',
    'name': [None],
    'batch_size': [1, 2, 4, 8, 16],
    'hidden_channels': [32, 64, 128],
    'num_layers': 7,
    'learning_rate': 0.0001,
    'epochs': 10
}
'''
experiment_md17 = {
    'benchmark': True,
    'dataset_name': 'MD17',
    'name': ['azobenzene', 'salicylic_acid'], #aspirine
    'batch_size': [64, 128, 256, 512, 1024, 2048],
    'hidden_channels': [32, 64, 128],
    'num_layers': 7,
    'learning_rate': 0.0001,
    'epochs': 10
}

experiments = [
    #experiment_qm9,
<<<<<<< HEAD
    experiment_modelnet
    #experiment_ppi,
    #experiment_md17
=======
    #experiment_ppi,
    experiment_md17
>>>>>>> 263ae122
]

for experiment in experiments:
    batch_sizes = experiment['batch_size']
    hidden_channels = experiment['hidden_channels']
    num_layers = experiment['num_layers']
    learning_rate = experiment['learning_rate']
    epochs = experiment['epochs']
    benchmark = experiment['benchmark']
    dataset_name = experiment['dataset_name']
    names = experiment.get('name', [None])  # Default to [None] if 'name' is not provided


    if dataset_name == 'QM9':
        dataset = QM9Dataset()
    elif dataset_name == 'QM9Original':
        dataset = QM9DatasetOriginal()
    elif dataset_name == 'MD17':
        pass
    elif dataset_name == 'ModelNet':
        dataset = ModelNetDataset()
    elif dataset_name == 'PPI':
        dataset = PPI_Dataset()
    else:
        raise ValueError(f"Unknown dataset: {dataset_name}")

    for name in names:
        if dataset_name == 'MD17':
            dataset = MD17Dataset(name=name)
        for batch_size in batch_sizes:
            for hidden_channel in hidden_channels:
            
                
                cat_summary, sum_summary = egnn_exp.RealDataset_Experiment(
                    benchmark=benchmark,
                    dataset=dataset,
                    dataset_name=dataset_name,
                    batch_size=batch_size,
                    hidden_channels=hidden_channel,
                    num_layers=num_layers,
                    learning_rate=learning_rate,
                    epochs=epochs,
                    name=name
                )
                # Save results to CSV file
                results = pd.DataFrame([cat_summary, sum_summary])
                print(results)
                if not os.path.exists(experiment_file):
                    results.to_csv(experiment_file, index=False)
                else:
                    results.to_csv(experiment_file, mode='a', header=False, index=False)<|MERGE_RESOLUTION|>--- conflicted
+++ resolved
@@ -30,7 +30,7 @@
 #test_exp.test_egnn()
 
 experiment_file = 'egnn_experiment.csv'
-'''
+
 experiment_qm9 = {
     'benchmark': True,
     'dataset_name': 'QM9',
@@ -64,7 +64,7 @@
     'learning_rate': 0.0001,
     'epochs': 10
 }
-'''
+
 experiment_md17 = {
     'benchmark': True,
     'dataset_name': 'MD17',
@@ -78,14 +78,9 @@
 
 experiments = [
     #experiment_qm9,
-<<<<<<< HEAD
     experiment_modelnet
     #experiment_ppi,
     #experiment_md17
-=======
-    #experiment_ppi,
-    experiment_md17
->>>>>>> 263ae122
 ]
 
 for experiment in experiments:
