--- conflicted
+++ resolved
@@ -180,14 +180,10 @@
             x = layer(x, edge_index, edge_attr, triplet_info, rbf=rbf)
 
         if batch is not None:
-<<<<<<< HEAD
-            # Manual mean pooling to avoid symbolic shape errors
-            x = scatter(x, batch, dim=0, reduce='mean')
-=======
             # Manually compute dim_size to avoid data-dependent guard errors
             dim_size = int(batch.max().item()) + 1
             x = scatter(x, batch, dim=0, dim_size=dim_size, reduce='mean')
->>>>>>> fa641c86
+
 
         if self.task == 'regression':
             x = F.relu(x)
