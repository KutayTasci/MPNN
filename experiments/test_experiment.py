--- conflicted
+++ resolved
@@ -74,11 +74,7 @@
     torch._dynamo.config.suppress_errors = True
     model = torch.compile(model, backend='inductor', dynamic=True)  
     torch.set_float32_matmul_precision('high')
-<<<<<<< HEAD
-    
-    torch.set_float32_matmul_precision('high')
-=======
->>>>>>> fa641c86
+
     optimizer = Adam(model.parameters(), lr=learning_rate)
     
     # Train EGNN
@@ -118,14 +114,9 @@
     #dataset = QM9Dataset()
     #dataset = MD17Dataset(name='aspirin')
     #dataset = ModelNetDataset(dimenet=True)
-<<<<<<< HEAD
     #dataset = PPI_Dataset()  
     dataset = Fake_Dataset(dimenet=True, num_graphs=1000, num_nodes=50, avg_degree=50)
-=======
-    dataset = PPI_Dataset(dimenet=True)  
-    #dataset = Fake_Dataset(dimenet=True,num_graphs=1000, num_nodes=100, avg_degree=100)
 
->>>>>>> fa641c86
 
     print('Experiment for model type: ', model_type)
     print('Batch Size: ', batch_size)
