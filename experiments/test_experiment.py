import torch
import torch.nn.functional as F
from torch.optim import Adam
from torch_geometric.data import Data
from models.egnn import EGNN
from models.dimenet import DimeNet
from models.gemnet import GemNet
from data.QM9_dataset import QM9Dataset
from data.MD17_dataset import MD17Dataset
from data.ModelNet_dataset import ModelNetDataset
from data.fake_dataset import Fake_Dataset
from data.ppi_dataset import PPI_Dataset
import training.train as train
import torch._dynamo

def Train_On_EGNN(benchmark, dataset, model_type='cat', batch_size=128):
    cfg = {
        "hidden_channels": 64,
        "num_layers": 7,
        "learning_rate": 0.0001,
        "epochs": 10
    }
    
    train_loader, val_loader, test_loader = dataset.get_loaders(batch_size=batch_size, shuffle=True)
    
    in_channels = dataset.dataset[0].x.shape[1]
    hidden_channels = cfg["hidden_channels"]
    out_channels = dataset.dataset[0].y.shape[1]
    edge_channels = dataset.dataset[0].edge_attr.shape[1] if dataset.dataset[0].edge_attr is not None else 0
    num_layers = cfg["num_layers"]
    learning_rate = cfg["learning_rate"]
    epochs = cfg["epochs"]
    device = torch.device("cuda" if torch.cuda.is_available() else "cpu")
    
    print(f"Device: {device}")
    
    # Initialize Model
    model = EGNN(in_channels, edge_channels, hidden_channels, out_channels,mode=model_type, num_layers=num_layers, task="regression").to(device)
    # compile the model with torch.compile(backend='inductor')
    torch._dynamo.config.capture_scalar_outputs = True
    torch._dynamo.config.suppress_errors = True
    model = torch.compile(model, backend='inductor', dynamic=True)  
    torch.set_float32_matmul_precision('high')
    optimizer = Adam(model.parameters(), lr=learning_rate)
    
    # Train EGNN
    train.Train_GraphClassification(model, (train_loader, val_loader, test_loader), optimizer, F.l1_loss, device, epochs=epochs, benchmark=benchmark)

def Train_On_DimeNet(benchmark, dataset, model_type='cat', batch_size=128):
    cfg = {
        "hidden_channels": 64,
        "num_layers": 7,
        "learning_rate": 0.0001,
        "epochs": 3
    }
    
    train_loader, val_loader, test_loader = dataset.get_loaders(batch_size=batch_size, shuffle=True)
    
    in_channels = dataset.dataset[0].x.shape[1]
    hidden_channels = cfg["hidden_channels"]
    out_channels = dataset.dataset[0].y.shape[1]
    edge_channels = dataset.dataset[0].edge_attr.shape[1] if dataset.dataset[0].edge_attr is not None else 0
    num_layers = cfg["num_layers"]
    learning_rate = cfg["learning_rate"]
    epochs = cfg["epochs"]
    device = torch.device("cuda" if torch.cuda.is_available() else "cpu")
    
    print(f"Device: {device}")
    
    # Initialize Model
    model = DimeNet(in_channels, hidden_channels, out_channels, num_layers=num_layers, task="regression", mode=model_type).to(device)
    # compile the model with torch.compile(backend='inductor')
    torch._dynamo.config.capture_scalar_outputs = True
    torch._dynamo.config.suppress_errors = True
    model = torch.compile(model, backend='inductor', dynamic=True)  
    torch.set_float32_matmul_precision('high')
    optimizer = Adam(model.parameters(), lr=learning_rate)
    
    # Train EGNN
    train.Train_GraphClassification(model, (train_loader, val_loader, test_loader), optimizer, F.l1_loss, device, epochs=epochs, benchmark=benchmark)

def Train_On_GemNet(benchmark, dataset, model_type='cat', batch_size=128):
    cfg = {
        "hidden_channels": 64,
        "num_layers": 7,
        "learning_rate": 0.0001,
        "epochs": 1000
    }
    
    train_loader, val_loader, test_loader = dataset.get_loaders(batch_size=batch_size, shuffle=True)
    
    in_channels = dataset.dataset[0].x.shape[1]
    hidden_channels = cfg["hidden_channels"]
    out_channels = dataset.dataset[0].y.shape[1]
    edge_channels = dataset.dataset[0].edge_attr.shape[1] if dataset.dataset[0].edge_attr is not None else 0
    num_layers = cfg["num_layers"]
    learning_rate = cfg["learning_rate"]
    epochs = cfg["epochs"]
    device = torch.device("cuda" if torch.cuda.is_available() else "cpu")
    
    print(f"Device: {device}")
    
    # Initialize Model
    model = GemNet(in_channels, hidden_channels, out_channels, num_layers=num_layers, task="regression").to(device)
    optimizer = Adam(model.parameters(), lr=learning_rate)
    
    # Train EGNN
    train.Train_GraphClassification(model, (train_loader, val_loader, test_loader), optimizer, F.l1_loss, device, epochs=epochs, benchmark=benchmark)

def test_egnn(benchmark=False, model_type='cat', batch_size=32):
    
    # Load dataset  
    #dataset = QM9Dataset()
    #dataset = MD17Dataset(name='aspirin')
    #dataset = ModelNetDataset(dimenet=True)
<<<<<<< HEAD
    dataset = PPI_Dataset(dimenet=True)  
    #dataset = Fake_Dataset(dimenet=True,num_graphs=1000, num_nodes=100, avg_degree=100)
=======
    dataset = PPI_Dataset()  
    #dataset = Fake_Dataset(num_graphs=1000, num_nodes=100, avg_degree=100)
>>>>>>> 598510bf

    print('Experiment for model type: ', model_type)
    print('Batch Size: ', batch_size)
    # Train EGNN
    #Train_On_EGNN(benchmark, dataset, model_type=model_type, batch_size=batch_size)
    Train_On_DimeNet(benchmark, dataset, model_type=model_type, batch_size=batch_size)
    #Train_On_GemNet(benchmark, dataset, model_type=model_type, batch_size=batch_size)<|MERGE_RESOLUTION|>--- conflicted
+++ resolved
@@ -113,13 +113,9 @@
     #dataset = QM9Dataset()
     #dataset = MD17Dataset(name='aspirin')
     #dataset = ModelNetDataset(dimenet=True)
-<<<<<<< HEAD
     dataset = PPI_Dataset(dimenet=True)  
     #dataset = Fake_Dataset(dimenet=True,num_graphs=1000, num_nodes=100, avg_degree=100)
-=======
-    dataset = PPI_Dataset()  
-    #dataset = Fake_Dataset(num_graphs=1000, num_nodes=100, avg_degree=100)
->>>>>>> 598510bf
+
 
     print('Experiment for model type: ', model_type)
     print('Batch Size: ', batch_size)
