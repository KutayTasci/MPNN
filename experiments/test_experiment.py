import torch
import torch.nn.functional as F
from torch.optim import Adam
from torch_geometric.data import Data
from models.egnn import EGNN
from models.dimenet import DimeNet
from models.gemnet import GemNet
from data.QM9_dataset import QM9Dataset
from data.MD17_dataset import MD17Dataset
from data.ModelNet_dataset import ModelNetDataset
from data.fake_dataset import Fake_Dataset
from data.ppi_dataset import PPI_Dataset
import training.train as train
import torch._dynamo

def Train_On_EGNN(benchmark, dataset, model_type='cat', batch_size=128):
    cfg = {
        "hidden_channels": 64,
        "num_layers": 7,
        "learning_rate": 0.0001,
        "epochs": 10
    }
    
    train_loader, val_loader, test_loader = dataset.get_loaders(batch_size=batch_size, shuffle=True)
    
    in_channels = dataset.dataset[0].x.shape[1]
    hidden_channels = cfg["hidden_channels"]
    out_channels = dataset.dataset[0].y.shape[1]
    edge_channels = dataset.dataset[0].edge_attr.shape[1] if dataset.dataset[0].edge_attr is not None else 0
    num_layers = cfg["num_layers"]
    learning_rate = cfg["learning_rate"]
    epochs = cfg["epochs"]
    device = torch.device("cuda" if torch.cuda.is_available() else "cpu")
    
    print(f"Device: {device}")
    
    # Initialize Model
    model = EGNN(in_channels, edge_channels, hidden_channels, out_channels,mode=model_type, num_layers=num_layers, task="regression").to(device)
    # compile the model with torch.compile(backend='inductor')
    torch._dynamo.config.capture_scalar_outputs = True
    torch._dynamo.config.suppress_errors = True
    model = torch.compile(model, backend='inductor', dynamic=True, mode="reduce-overhead")  
    torch.set_float32_matmul_precision('high')
    optimizer = Adam(model.parameters(), lr=learning_rate)
    
    # Train EGNN
    train.Train_GraphClassification(model, (train_loader, val_loader, test_loader), optimizer, F.l1_loss, device, epochs=epochs, benchmark=benchmark)

def Train_On_DimeNet(benchmark, dataset, model_type='cat', batch_size=128):
    cfg = {
        "hidden_channels": 16,
        "num_layers": 7,
        "learning_rate": 0.0001,
        "epochs": 10
    }
    
    train_loader, val_loader, test_loader = dataset.get_loaders(batch_size=batch_size, shuffle=True)
    
    in_channels = dataset.dataset[0].x.shape[1]
    hidden_channels = cfg["hidden_channels"]
    out_channels = dataset.dataset[0].y.shape[1]
    edge_channels = dataset.dataset[0].edge_attr.shape[1] if dataset.dataset[0].edge_attr is not None else 0
    num_layers = cfg["num_layers"]
    learning_rate = cfg["learning_rate"]
    epochs = cfg["epochs"]
    device = torch.device("cuda" if torch.cuda.is_available() else "cpu")
    
    print(f"Device: {device}")
    
    # Initialize Model
    model = DimeNet(in_channels, hidden_channels, out_channels, num_layers=num_layers, task="regression", mode=model_type).to(device)
    # compile the model with torch.compile(backend='inductor')
    torch._dynamo.config.capture_scalar_outputs = True
    torch._dynamo.config.suppress_errors = True
    model = torch.compile(model, backend='inductor', dynamic=True)  
    torch.set_float32_matmul_precision('high')

    optimizer = Adam(model.parameters(), lr=learning_rate)
    
    # Train EGNN
    train.Train_GraphClassification(model, (train_loader, val_loader, test_loader), optimizer, F.l1_loss, device, epochs=epochs, benchmark=benchmark)

def Train_On_GemNet(benchmark, dataset, model_type='cat', batch_size=128):
    cfg = {
        "hidden_channels": 64,
        "num_layers": 2,
        "learning_rate": 0.0001,
        "epochs": 1000
    }
    
    train_loader, val_loader, test_loader = dataset.get_loaders(batch_size=batch_size, shuffle=True)
    
    in_channels = dataset.dataset[0].x.shape[1]
    hidden_channels = cfg["hidden_channels"]
    out_channels = dataset.dataset[0].y.shape[1]
    edge_channels = dataset.dataset[0].edge_attr.shape[1] if dataset.dataset[0].edge_attr is not None else 0
    num_layers = cfg["num_layers"]
    learning_rate = cfg["learning_rate"]
    epochs = cfg["epochs"]
    device = torch.device("cuda" if torch.cuda.is_available() else "cpu")
    
    print(f"Device: {device}")
    
    # Initialize Model
    model = GemNet(in_channels, hidden_channels, out_channels, num_layers=num_layers, task="regression").to(device)
    optimizer = Adam(model.parameters(), lr=learning_rate)
    
    # Train EGNN
    train.Train_GraphClassification(model, (train_loader, val_loader, test_loader), optimizer, F.l1_loss, device, epochs=epochs, benchmark=benchmark)

def test_egnn(benchmark=False, model_type='cat', batch_size=32):
    
    # Load dataset  
    #dataset = QM9Dataset()
    #dataset = MD17Dataset(name='aspirin')
    #dataset = ModelNetDataset(dimenet=True)
<<<<<<< HEAD
    #dataset = PPI_Dataset()  
    dataset = Fake_Dataset(dimenet=True, num_graphs=1000, num_nodes=50, avg_degree=50)
=======
    dataset = PPI_Dataset(dimenet=True)  
    #dataset = Fake_Dataset(dimenet=True,num_graphs=32, num_nodes=10, avg_degree=10)
>>>>>>> 04eb0b48


    print('Experiment for model type: ', model_type)
    print('Batch Size: ', batch_size)
    # Train EGNN
    #Train_On_EGNN(benchmark, dataset, model_type=model_type, batch_size=batch_size)
    Train_On_DimeNet(benchmark, dataset, model_type=model_type, batch_size=batch_size)
    #Train_On_GemNet(benchmark, dataset, model_type=model_type, batch_size=batch_size)<|MERGE_RESOLUTION|>--- conflicted
+++ resolved
@@ -5,7 +5,7 @@
 from models.egnn import EGNN
 from models.dimenet import DimeNet
 from models.gemnet import GemNet
-from data.QM9_dataset import QM9Dataset
+from data.QM9_dataset import QM9Dataset, QM9DatasetOriginal
 from data.MD17_dataset import MD17Dataset
 from data.ModelNet_dataset import ModelNetDataset
 from data.fake_dataset import Fake_Dataset
@@ -37,10 +37,10 @@
     # Initialize Model
     model = EGNN(in_channels, edge_channels, hidden_channels, out_channels,mode=model_type, num_layers=num_layers, task="regression").to(device)
     # compile the model with torch.compile(backend='inductor')
-    torch._dynamo.config.capture_scalar_outputs = True
-    torch._dynamo.config.suppress_errors = True
-    model = torch.compile(model, backend='inductor', dynamic=True, mode="reduce-overhead")  
-    torch.set_float32_matmul_precision('high')
+    #torch._dynamo.config.capture_scalar_outputs = True
+    #torch._dynamo.config.suppress_errors = True
+    #model = torch.compile(model, backend='inductor', dynamic=True, mode="reduce-overhead")  
+    #torch.set_float32_matmul_precision('high')
     optimizer = Adam(model.parameters(), lr=learning_rate)
     
     # Train EGNN
@@ -48,8 +48,8 @@
 
 def Train_On_DimeNet(benchmark, dataset, model_type='cat', batch_size=128):
     cfg = {
-        "hidden_channels": 16,
-        "num_layers": 7,
+        "hidden_channels": 64,
+        "num_layers": 4,
         "learning_rate": 0.0001,
         "epochs": 10
     }
@@ -70,9 +70,9 @@
     # Initialize Model
     model = DimeNet(in_channels, hidden_channels, out_channels, num_layers=num_layers, task="regression", mode=model_type).to(device)
     # compile the model with torch.compile(backend='inductor')
-    torch._dynamo.config.capture_scalar_outputs = True
-    torch._dynamo.config.suppress_errors = True
-    model = torch.compile(model, backend='inductor', dynamic=True)  
+    #torch._dynamo.config.capture_scalar_outputs = True
+    #torch._dynamo.config.suppress_errors = True
+    #model = torch.compile(model, backend='inductor', dynamic=True)  
     torch.set_float32_matmul_precision('high')
 
     optimizer = Adam(model.parameters(), lr=learning_rate)
@@ -112,20 +112,19 @@
     
     # Load dataset  
     #dataset = QM9Dataset()
+    #dataset = QM9DatasetOriginal()
     #dataset = MD17Dataset(name='aspirin')
     #dataset = ModelNetDataset(dimenet=True)
-<<<<<<< HEAD
     #dataset = PPI_Dataset()  
-    dataset = Fake_Dataset(dimenet=True, num_graphs=1000, num_nodes=50, avg_degree=50)
-=======
-    dataset = PPI_Dataset(dimenet=True)  
-    #dataset = Fake_Dataset(dimenet=True,num_graphs=32, num_nodes=10, avg_degree=10)
->>>>>>> 04eb0b48
+    dataset = Fake_Dataset(dimenet=True, num_graphs=32, num_nodes=100, avg_degree=80)
+
 
 
     print('Experiment for model type: ', model_type)
     print('Batch Size: ', batch_size)
     # Train EGNN
-    #Train_On_EGNN(benchmark, dataset, model_type=model_type, batch_size=batch_size)
-    Train_On_DimeNet(benchmark, dataset, model_type=model_type, batch_size=batch_size)
+    #Train_On_EGNN(benchmark, dataset, model_type='cat', batch_size=batch_size)
+    #Train_On_EGNN(benchmark, dataset, model_type='sum', batch_size=batch_size)
+    Train_On_DimeNet(benchmark, dataset, model_type='cat', batch_size=batch_size)
+    Train_On_DimeNet(benchmark, dataset, model_type='sum', batch_size=batch_size)
     #Train_On_GemNet(benchmark, dataset, model_type=model_type, batch_size=batch_size)